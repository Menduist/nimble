--- conflicted
+++ resolved
@@ -229,14 +229,11 @@
     copyFilesRec(dir, dir, pkgDestDir, pkgInfo)
     result = pkgDestDir
 
-<<<<<<< HEAD
   echo(pkgInfo.name & " installed successfully.")
-=======
 
   ## remove old unversioned directory 
   if not latest:
     removeDir libsDir / pkgInfo.name
->>>>>>> 8016ef93
 
 proc getTagsList(dir: string): seq[string] =
   let output = execProcess("cd \"" & dir & "\" && git tag")

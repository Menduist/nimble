--- conflicted
+++ resolved
@@ -4,16 +4,10 @@
 import httpclient, parseopt, os, strutils, osproc, pegs, tables, parseutils,
        strtabs, json, algorithm, sets
 
-<<<<<<< HEAD
 import babelpkg/packageinfo, babelpkg/version, babelpkg/tools, babelpkg/download
-=======
-when defined(windows):
-  import windows
-else:
-  import posix
-
-import babelpkg/packageinfo, babelpkg/version, babelpkg/common, babelpkg/tools, babelpkg/download
->>>>>>> 2a0ddb7d
+
+when not defined(windows):
+  from posix import getpid
 
 type
   TOptions = object
@@ -404,8 +398,10 @@
   ## different for different runs of it. You have to make sure to create it
   ## first. In release builds the directory will be removed when babel finishes
   ## its work.
-  result = getTempDir()/"babel_"
+  result = getTempDir() / "babel_"
   when defined(windows):
+    proc GetCurrentProcessId(): int32 {.stdcall, dynlib: "kernel32",
+                                        importc: "GetCurrentProcessId".}
     result.add($GetCurrentProcessId())
   else:
     result.add($getpid())
@@ -454,7 +450,8 @@
         else:
           # If package is not found give the user a chance to update package.json
           if doPrompt and
-              options.prompt(pv.name & " not found in local packages.json, check internet for updated packages?"):
+              options.prompt(pv.name & " not found in local packages.json, " &
+                             "check internet for updated packages?"):
             update()
             install(@[pv], options, false)
           else:
